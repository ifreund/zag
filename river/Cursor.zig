--- conflicted
+++ resolved
@@ -207,22 +207,14 @@
         .seat = seat,
         .wlr_cursor = wlr_cursor,
         .xcursor_manager = xcursor_manager,
-<<<<<<< HEAD
-        .hide_cursor_timer = try event_loop.addTimer(*Self, handleHideCursorTimeout, self),
-        .focus_cursor_timer = try event_loop.addTimer(*Self, handleFocusCursorTimeout, self),
-    };
-    errdefer self.hide_cursor_timer.remove();
-    errdefer self.focus_cursor_timer.remove();
-    try self.hide_cursor_timer.timerUpdate(server.config.cursor_hide_timeout);
-    try self.focus_cursor_timer.timerUpdate(0);
-    try self.setTheme(null, null);
-=======
         .hide_cursor_timer = try event_loop.addTimer(*Cursor, handleHideCursorTimeout, cursor),
+        .focus_cursor_timer = try event_loop.addTimer(*Cursor, handleFocusCursorTimeout, cursor),
     };
     errdefer cursor.hide_cursor_timer.remove();
+    errdefer cursor.focus_cursor_timer.remove();
     try cursor.hide_cursor_timer.timerUpdate(server.config.cursor_hide_timeout);
+    try cursor.focus_cursor_timer.timerUpdate(0);
     try cursor.setTheme(null, null);
->>>>>>> ff8365d3
 
     // wlr_cursor *only* displays an image on screen. It does not move around
     // when the pointer moves. However, we can attach input devices to it, and
@@ -254,18 +246,11 @@
     wlr_cursor.events.tablet_tool_button.add(&cursor.tablet_tool_button);
 }
 
-<<<<<<< HEAD
-pub fn deinit(self: *Self) void {
-    self.hide_cursor_timer.remove();
-    self.focus_cursor_timer.remove();
-    self.xcursor_manager.destroy();
-    self.wlr_cursor.destroy();
-=======
 pub fn deinit(cursor: *Cursor) void {
     cursor.hide_cursor_timer.remove();
+    cursor.focus_cursor_timer.remove();
     cursor.xcursor_manager.destroy();
     cursor.wlr_cursor.destroy();
->>>>>>> ff8365d3
 }
 
 /// Set the cursor theme for the given seat, as well as the xwayland theme if
@@ -1035,52 +1020,40 @@
         // In .normal mode, only entering a view changes focus
         if (server.config.focus_follows_cursor == .normal and
             last_target == view) return;
-<<<<<<< HEAD
-        if (self.seat.focused != .view or self.seat.focused.view != view) {
+        if (cursor.seat.focused != .view or cursor.seat.focused.view != view) {
             if (server.config.focus_follows_cursor_timeout > 0) {
-                self.focus_cursor_timer.timerUpdate(server.config.focus_follows_cursor_timeout) catch {
+                cursor.focus_cursor_timer.timerUpdate(server.config.focus_follows_cursor_timeout) catch {
                     log.err("failed to update cursor focus timeout", .{});
                 };
             } else {
-                self.seat.focusOutput(view.current.output.?);
-                self.seat.focus(view);
+                cursor.seat.focusOutput(view.current.output.?);
+                cursor.seat.focus(view);
                 server.root.applyPending();
             }
-=======
+        }
+    } else {
+        // The output doesn't contain any views, just focus the output.
+        cursor.updateOutputFocus(cursor.wlr_cursor.x, cursor.wlr_cursor.y);
+    }
+}
+
+fn handleFocusCursorTimeout(cursor: *Cursor) c_int {
+    log.debug("focus cursor timeout", .{});
+    cursor.focus_cursor_timer.timerUpdate(0) catch {
+        log.err("failed to update cursor focus timeout", .{});
+    };
+    if (cursor.focus_follows_cursor_target) |view| {
         if (cursor.seat.focused != .view or cursor.seat.focused.view != view) {
             cursor.seat.focusOutput(view.current.output.?);
             cursor.seat.focus(view);
             server.root.applyPending();
->>>>>>> ff8365d3
-        }
-    } else {
-        // The output doesn't contain any views, just focus the output.
-        cursor.updateOutputFocus(cursor.wlr_cursor.x, cursor.wlr_cursor.y);
-    }
-}
-
-<<<<<<< HEAD
-fn handleFocusCursorTimeout(self: *Self) c_int {
-    log.debug("focus cursor timeout", .{});
-    self.focus_cursor_timer.timerUpdate(0) catch {
-        log.err("failed to update cursor focus timeout", .{});
-    };
-    if (self.focus_follows_cursor_target) |view| {
-        if (self.seat.focused != .view or self.seat.focused.view != view) {
-            self.seat.focusOutput(view.current.output.?);
-            self.seat.focus(view);
-            server.root.applyPending();
         }
     }
     return 0;
 }
 
-fn updateFocusFollowsCursorTarget(self: *Self) void {
-    if (server.root.at(self.wlr_cursor.x, self.wlr_cursor.y)) |result| {
-=======
 fn updateFocusFollowsCursorTarget(cursor: *Cursor) void {
     if (server.root.at(cursor.wlr_cursor.x, cursor.wlr_cursor.y)) |result| {
->>>>>>> ff8365d3
         switch (result.data) {
             .view => |view| {
                 // Some windows have an input region bigger than their window
